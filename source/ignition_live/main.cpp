--- conflicted
+++ resolved
@@ -59,8 +59,6 @@
 
   CLI11_PARSE(app, argc, argv);
 
-<<<<<<< HEAD
-=======
   std::string ignGazeboResourcePath;
   auto systemPaths = ignition::common::systemPaths();
   ignition::common::env("IGN_GAZEBO_RESOURCE_PATH", ignGazeboResourcePath);
@@ -72,7 +70,6 @@
 
   pxr::UsdStageRefPtr stage;
 
->>>>>>> 9344d2ef
   // Connect with omniverse
   if (!StartOmniverse())
   {
