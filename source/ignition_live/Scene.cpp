--- conflicted
+++ resolved
@@ -56,10 +56,6 @@
   std::string stageDirUrl;
   std::unordered_map<uint32_t, pxr::UsdPrim> entities;
   std::unordered_map<std::string, uint32_t> entitiesByName;
-
-  std::shared_ptr<FUSDLayerNoticeListener> USDLayerNoticeListener;
-  std::shared_ptr<FUSDNoticeListener> USDNoticeListener;
-  Simulator simulatorPoses = {Simulator::Ignition};
 
   std::shared_ptr<FUSDLayerNoticeListener> USDLayerNoticeListener;
   std::shared_ptr<FUSDNoticeListener> USDNoticeListener;
@@ -94,11 +90,7 @@
   const std::string &_worldName,
   const std::string &_stageUrl,
   Simulator _simulatorPoses)
-<<<<<<< HEAD
-    : dataPtr(ignition::utils::MakeImpl<Implementation>())
-=======
     : dataPtr(ignition::utils::MakeUniqueImpl<Implementation>())
->>>>>>> 6012a406
 {
   ignmsg << "Opened stage [" << _stageUrl << "]" << std::endl;
   this->dataPtr->worldName = _worldName;
@@ -121,18 +113,6 @@
 {
   if (this->simulatorPoses == Simulator::Ignition)
   {
-<<<<<<< HEAD
-    pxr::UsdGeomXformCommonAPI xformApi(_prim);
-    const auto &pos = _pose.position();
-    const auto &orient = _pose.orientation();
-    ignition::math::Quaterniond quat(orient.w(), orient.x(), orient.y(),
-                                     orient.z());
-    xformApi.SetTranslate(pxr::GfVec3d(pos.x(), pos.y(), pos.z()));
-    xformApi.SetRotate(pxr::GfVec3f(ignition::math::Angle(quat.Roll()).Degree(),
-                                    ignition::math::Angle(quat.Pitch()).Degree(),
-                                    ignition::math::Angle(quat.Yaw()).Degree()),
-                       pxr::UsdGeomXformCommonAPI::RotationOrderXYZ);
-=======
     if (_prim)
     {
       pxr::UsdGeomXformCommonAPI xformApi(_prim);
@@ -147,7 +127,6 @@
           ignition::math::Angle(quat.Yaw()).Degree()),
         pxr::UsdGeomXformCommonAPI::RotationOrderXYZ);
     }
->>>>>>> 6012a406
   }
 }
 
@@ -1076,29 +1055,6 @@
     ignmsg << "Subscribed to topic: [" << topic << "]" << std::endl;
   }
 
-<<<<<<< HEAD
-  if (this->dataPtr->simulatorPoses == Simulator::IssacSim)
-  {
-    this->dataPtr->USDLayerNoticeListener =
-      std::make_shared<FUSDLayerNoticeListener>(
-        this->dataPtr->stage,
-        this->dataPtr->worldName);
-    auto LayerReloadKey = pxr::TfNotice::Register(
-        pxr::TfCreateWeakPtr(this->dataPtr->USDLayerNoticeListener.get()),
-        &FUSDLayerNoticeListener::HandleGlobalLayerReload);
-    auto LayerChangeKey = pxr::TfNotice::Register(
-        pxr::TfCreateWeakPtr(this->dataPtr->USDLayerNoticeListener.get()),
-        &FUSDLayerNoticeListener::HandleRootOrSubLayerChange,
-        this->dataPtr->stage->Lock()->GetRootLayer());
-
-    this->dataPtr->USDNoticeListener = std::make_shared<FUSDNoticeListener>(
-      this->dataPtr->stage,
-      this->dataPtr->worldName);
-    auto USDNoticeKey = pxr::TfNotice::Register(
-        pxr::TfCreateWeakPtr(this->dataPtr->USDNoticeListener.get()),
-        &FUSDNoticeListener::Handle);
-  }
-=======
   this->dataPtr->USDLayerNoticeListener =
     std::make_shared<FUSDLayerNoticeListener>(
       this->dataPtr->stage,
@@ -1119,7 +1075,6 @@
   auto USDNoticeKey = pxr::TfNotice::Register(
       pxr::TfCreateWeakPtr(this->dataPtr->USDNoticeListener.get()),
       &FUSDNoticeListener::Handle);
->>>>>>> 6012a406
   return true;
 }
 
@@ -1184,10 +1139,7 @@
       stage->RemovePrim(prim.GetPath());
       ignmsg << "Removed [" << prim.GetPath() << "]" << std::endl;
       this->entities.erase(id);
-<<<<<<< HEAD
-=======
       this->entitiesByName.erase(primName);
->>>>>>> 6012a406
     }
     catch (const std::out_of_range &)
     {
