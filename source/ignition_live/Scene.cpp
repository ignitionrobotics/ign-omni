--- conflicted
+++ resolved
@@ -73,13 +73,7 @@
 
 //////////////////////////////////////////////////
 Scene::Scene(const std::string &_worldName, const std::string &_stageUrl)
-<<<<<<< HEAD
-    : worldName(_worldName), stage(pxr::UsdStage::Open(_stageUrl)),
-      stageDirUrl(ignition::common::parentPath(_stageUrl))
-=======
     : dataPtr(ignition::utils::MakeImpl<Implementation>())
-
->>>>>>> 26f1ce32
 {
   ignmsg << "Opened stage [" << _stageUrl << "]" << std::endl;
   this->dataPtr->worldName = _worldName;
@@ -221,15 +215,9 @@
       usdCube.CreateExtentAttr().Set(extentBounds);
 
       pxr::UsdGeomXformCommonAPI cubeXformAPI(usdCube);
-<<<<<<< HEAD
       cubeXformAPI.SetScale(
           pxr::GfVec3f(geom.plane().size().x(), geom.plane().size().y(), 0.0025));
       if (!SetMaterial(usdCube, _visual, *stage, this->stageDirUrl))
-=======
-      cubeXformAPI.SetScale(pxr::GfVec3f(geom.plane().size().x(),
-                                         geom.plane().size().y(), 0.0025));
-      if (!SetMaterial(usdCube, _visual, *stage))
->>>>>>> 26f1ce32
       {
         ignwarn << "Failed to set material" << std::endl;
       }
@@ -388,17 +376,11 @@
 //////////////////////////////////////////////////
 bool Scene::Implementation::UpdateModel(const ignition::msgs::Model &_model)
 {
-<<<<<<< HEAD
-  auto stage = this->stage.Lock();
+  auto stage = this->stage->Lock();
+
   std::string modelName = _model.name();
   std::replace(modelName.begin(), modelName.end(), ' ', '_');
-=======
-  auto stage = this->stage->Lock();
-
-  std::string modelName = _model.name();
-  std::replace(modelName.begin(), modelName.end(), ' ', '_');
-
->>>>>>> 26f1ce32
+
   std::string usdModelPath = "/" + worldName + "/" + modelName;
   auto xform = pxr::UsdGeomXform::Define(*stage, pxr::SdfPath(usdModelPath));
   pxr::UsdGeomXformCommonAPI xformApi(xform);
