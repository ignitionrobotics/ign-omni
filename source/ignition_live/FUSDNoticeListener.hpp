--- conflicted
+++ resolved
@@ -17,17 +17,11 @@
 #ifndef IGNITION_OMNIVERSE_FUSDNOTICELISTENER_HPP
 #define IGNITION_OMNIVERSE_FUSDNOTICELISTENER_HPP
 
-<<<<<<< HEAD
-#include "GetOp.hpp"
-
-#include <ignition/common/Console.hh>
-=======
 #include <memory>
 #include <string>
 
 #include "ThreadSafe.hpp"
 #include "Scene.hpp"
->>>>>>> 6012a406
 
 #include <pxr/usd/usd/notice.h>
 
@@ -39,259 +33,6 @@
 {
  public:
   FUSDNoticeListener(
-<<<<<<< HEAD
-    std::shared_ptr<ThreadSafe<pxr::UsdStageRefPtr>> _stage,
-    const std::string &_worldName)
-      : stage(_stage), worldName(_worldName)
-  {
-  }
-
-  void ParseCube(const pxr::UsdPrim &_prim, std::string &_stringSDF)
-  {
-    double size;
-    auto variant_cylinder = pxr::UsdGeomCube(_prim);
-    variant_cylinder.GetSizeAttr().Get(&size);
-
-    double x, y, z;
-
-    // TODO(ahcorde): Fix scale
-    x = size;  // * _scale.X(),
-    y = size;  // * _scale.Y(),
-    z = size;  // * _scale.Z()
-
-    _stringSDF +=
-        "\t\t\t<visual name='" + _prim.GetPath().GetName() + "_visual'>\n";
-    _stringSDF += "\t\t\t\t<geometry>\n";
-    _stringSDF += "\t\t\t\t\t<box>\n";
-    _stringSDF += "\t\t\t\t\t\t<size>" + std::to_string(x) + " " +
-                  std::to_string(y) + " " + std::to_string(z) + "</size>\n";
-    _stringSDF += "\t\t\t\t\t</box>\n";
-    _stringSDF += "\t\t\t\t</geometry>\n";
-    _stringSDF += "\t\t\t</visual>\n";
-
-    _stringSDF += "\t\t\t<collision name='" + _prim.GetPath().GetName() +
-                  "_collision'>\n";
-    _stringSDF += "\t\t\t\t<geometry>\n";
-    _stringSDF += "\t\t\t\t\t<box>\n";
-    _stringSDF += "\t\t\t\t\t\t<size>" + std::to_string(x) + " " +
-                  std::to_string(y) + " " + std::to_string(z) + "</size>\n";
-    _stringSDF += "\t\t\t\t\t</box>\n";
-    _stringSDF += "\t\t\t\t</geometry>\n";
-    _stringSDF += "\t\t\t</collision>\n";
-  }
-
-  void ParseCylinder(const pxr::UsdPrim &_prim, std::string &_stringSDF)
-  {
-    auto variant_cylinder = pxr::UsdGeomCylinder(_prim);
-    double radius;
-    double height;
-    variant_cylinder.GetRadiusAttr().Get(&radius);
-    variant_cylinder.GetHeightAttr().Get(&height);
-
-    _stringSDF +=
-        "\t\t\t<visual name='" + _prim.GetPath().GetName() + "_visual'>\n";
-    _stringSDF += "\t\t\t\t<geometry>\n";
-    _stringSDF += "\t\t\t\t\t<cylinder>\n";
-    _stringSDF +=
-        "\t\t\t\t\t\t<radius>" + std::to_string(radius) + "</radius>\n";
-    _stringSDF +=
-        "\t\t\t\t\t\t<height>" + std::to_string(height) + "</height>\n";
-    _stringSDF += "\t\t\t\t\t</cylinder>\n";
-    _stringSDF += "\t\t\t\t</geometry>\n";
-    _stringSDF += "\t\t\t</visual>\n";
-
-    _stringSDF += "\t\t\t<collision name='" + _prim.GetPath().GetName() +
-                  "_collision'>\n";
-    _stringSDF += "\t\t\t\t<geometry>\n";
-    _stringSDF += "\t\t\t\t\t<cylinder>\n";
-    _stringSDF +=
-        "\t\t\t\t\t\t<radius>" + std::to_string(radius) + "</radius>\n";
-    _stringSDF +=
-        "\t\t\t\t\t\t<height>" + std::to_string(height) + "</height>\n";
-    _stringSDF += "\t\t\t\t\t</cylinder>\n";
-    _stringSDF += "\t\t\t\t</geometry>\n";
-    _stringSDF += "\t\t\t</collision>\n";
-  }
-
-  void ParseSphere(const pxr::UsdPrim &_prim, std::string &_stringSDF)
-  {
-    double radius;
-    auto variant_sphere = pxr::UsdGeomSphere(_prim);
-    variant_sphere.GetRadiusAttr().Get(&radius);
-    _stringSDF +=
-        "\t\t\t<visual name='" + _prim.GetPath().GetName() + "_visual'>\n";
-    _stringSDF += "\t\t\t\t<geometry>\n";
-    _stringSDF += "\t\t\t\t\t<sphere>\n";
-    _stringSDF +=
-        "\t\t\t\t\t\t<radius>" + std::to_string(radius) + "</radius>\n";
-    _stringSDF += "\t\t\t\t\t</sphere>\n";
-    _stringSDF += "\t\t\t\t</geometry>\n";
-    _stringSDF += "\t\t\t</visual>\n";
-
-    _stringSDF += "\t\t\t<collision name='" + _prim.GetPath().GetName() +
-                  "_collision'>\n";
-    _stringSDF += "\t\t\t\t<geometry>\n";
-    _stringSDF += "\t\t\t\t\t<sphere>\n";
-    _stringSDF +=
-        "\t\t\t\t\t\t<radius>" + std::to_string(radius) + "</radius>\n";
-    _stringSDF += "\t\t\t\t\t</sphere>\n";
-    _stringSDF += "\t\t\t\t</geometry>\n";
-    _stringSDF += "\t\t\t</collision>\n";
-  }
-
-  void CreateSDF(std::string &_stringSDF, const pxr::UsdPrim &_prim)
-  {
-    if (!_prim)
-      return;
-    auto children = _prim.GetChildren();
-    for (const pxr::UsdPrim &childPrim : children)
-    {
-      igndbg << childPrim.GetPath().GetText() << "\n";
-      if (!childPrim)
-        continue;
-      if (childPrim.IsA<pxr::UsdGeomSphere>())
-      {
-        ParseSphere(childPrim, _stringSDF);
-      }
-      else if (childPrim.IsA<pxr::UsdGeomCylinder>())
-      {
-        ParseCylinder(childPrim, _stringSDF);
-      }
-      else if (childPrim.IsA<pxr::UsdGeomCube>())
-      {
-      }
-      else
-      {
-        CreateSDF(_stringSDF, childPrim);
-      }
-    }
-  }
-
-  void Handle(const class pxr::UsdNotice::ObjectsChanged &ObjectsChanged)
-  {
-    for (const pxr::SdfPath &objectsChanged : ObjectsChanged.GetResyncedPaths())
-    {
-      ignmsg << "Resynced Path: " << objectsChanged.GetText() << std::endl;
-      auto stage = this->stage->Lock();
-      auto modelUSD = stage->GetPrimAtPath(objectsChanged);
-      if (modelUSD)
-      {
-        std::string strPath = objectsChanged.GetText();
-        if (strPath.find("_link") != std::string::npos
-           || strPath.find("_visual") != std::string::npos
-           || strPath.find("geometry") != std::string::npos) {
-          return;
-        }
-      	std::string sdfString = std::string("<sdf version='1.7'>\n");
-
-      	sdfString += std::string("\t<model name='") +
-      		modelUSD.GetPath().GetName() + std::string("'>\n");
-
-      	sdfString += "\t\t<pose>" +
-          std::to_string(3) + " " +
-          std::to_string(3) + " " +
-          std::to_string(0.5) + " " +
-          std::to_string(0) + " " +
-          std::to_string(0) + " " +
-          std::to_string(0) + "</pose>\n";
-
-      	sdfString += "\t\t<link name='" + modelUSD.GetPath().GetName() + "_link'>\n";
-
-      	CreateSDF(sdfString, modelUSD);
-
-      	sdfString += "\t\t</link>\n";
-
-      	sdfString += std::string("\t</model>\n</sdf>\n");
-
-      	std::cerr << sdfString;
-
-      	// Prepare the input parameters.
-      	ignition::msgs::EntityFactory req;
-      	req.set_sdf(sdfString);
-      	req.set_name(modelUSD.GetPath().GetName());
-      	req.set_allow_renaming(false);
-
-        ignition::msgs::Boolean rep;
-        bool result;
-        unsigned int timeout = 5000;
-        bool executed = node.Request(
-          "/world/" + this->worldName + "/create",
-          req, timeout, rep, result);
-      	if (executed)
-        {
-      		if (rep.data())
-      		{
-      			std::cerr << "Model was inserted [" << modelUSD.GetPath().GetName()
-                      << "]" << '\n';
-      		}
-      		else
-      		{
-      			std::cerr << "Error model was not inserted" << '\n';
-      		}
-      	}
-      }
-    }
-
-    for (const pxr::SdfPath &objectsChanged :
-        ObjectsChanged.GetChangedInfoOnlyPaths())
-    {
-      auto stage = this->stage->Lock();
-      igndbg << "path " << objectsChanged.GetText() << std::endl;
-      auto modelUSD = stage->GetPrimAtPath(objectsChanged.GetParentPath());
-      auto property = modelUSD.GetPropertyAtPath(objectsChanged);
-      std::string strProperty = property.GetBaseName().GetText();
-      if (strProperty == "radius")
-      {
-        double radius;
-        auto attribute = modelUSD.GetAttributeAtPath(objectsChanged);
-        attribute.Get(&radius);
-      }
-      if (strProperty == "translate")
-      {
-        auto xform = pxr::UsdGeomXformable(modelUSD);
-
-        auto transforms = GetOp(xform);
-
-        // Prepare the input parameters.
-        ignition::msgs::Pose req;
-        ignition::msgs::Boolean rep;
-
-        req.set_name(modelUSD.GetPath().GetName());
-
-        req.mutable_position()->set_x(transforms.position[0]);
-        req.mutable_position()->set_y(transforms.position[1]);
-        req.mutable_position()->set_z(transforms.position[2]);
-
-        ignition::math::Quaterniond q(
-          transforms.rotXYZ[0],
-          transforms.rotXYZ[1],
-          transforms.rotXYZ[2]);
-
-        req.mutable_orientation()->set_x(q.X());
-        req.mutable_orientation()->set_y(q.Y());
-        req.mutable_orientation()->set_z(q.Z());
-        req.mutable_orientation()->set_w(q.W());
-
-        bool result;
-        unsigned int timeout = 500;
-        bool executed = this->node.Request(
-        	"/world/" + this->worldName + "/set_pose",
-          req, timeout, rep, result);
-        if (executed)
-        {
-          if (!result)
-            ignerr << "Service call failed" << std::endl;
-        }
-        else
-          ignerr << "Service call timed out" << std::endl;
-      }
-    }
-  }
-
-  std::shared_ptr<ThreadSafe<pxr::UsdStageRefPtr>> stage;
-  std::string worldName;
-  ignition::transport::Node node;
-=======
     std::shared_ptr<ThreadSafe<pxr::UsdStageRefPtr>> &_stage,
     const std::string &_worldName,
     Simulator _simulatorPoses,
@@ -302,7 +43,6 @@
   /// \internal
   /// \brief Private data pointer
   IGN_UTILS_UNIQUE_IMPL_PTR(dataPtr)
->>>>>>> 6012a406
 };
 }  // namespace omniverse
 }  // namespace ignition
