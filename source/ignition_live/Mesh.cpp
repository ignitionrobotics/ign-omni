/*
 * Copyright (C) 2022 Open Source Robotics Foundation
 *
 * Licensed under the Apache License, Version 2.0 (the "License");
 * you may not use this file except in compliance with the License.
 * You may obtain a copy of the License at
 *
 *     http://www.apache.org/licenses/LICENSE-2.0
 *
 * Unless required by applicable law or agreed to in writing, software
 * distributed under the License is distributed on an "AS IS" BASIS,
 * WITHOUT WARRANTIES OR CONDITIONS OF ANY KIND, either express or implied.
 * See the License for the specific language governing permissions and
 * limitations under the License.
 *
 */

#include "Mesh.hpp"

#include <ignition/common/Console.hh>
#include <ignition/common/Mesh.hh>
#include <ignition/common/MeshManager.hh>
#include <ignition/common/SubMesh.hh>
#include <ignition/common/URI.hh>
#include <ignition/common/Util.hh>

#include <pxr/usd/usdGeom/xformCommonAPI.h>

namespace ignition::omniverse
{
bool endsWith(const std::string_view &str, const std::string_view &suffix)
{
  return str.size() >= suffix.size() &&
         0 == str.compare(str.size() - suffix.size(), suffix.size(), suffix);
}

inline std::string removeDash(const std::string &_str)
{
  std::string result = _str;
  std::replace(result.begin(), result.end(), '-', '_');
  return result;
}

pxr::UsdGeomMesh UpdateMesh(const ignition::msgs::MeshGeom &_meshMsg,
                            const std::string &_path,
                            const pxr::UsdStageRefPtr &_stage)
{
  ignition::common::URI uri(_meshMsg.filename());
  std::string fullname;

  if (uri.Scheme() == "https" || uri.Scheme() == "http")
  {
    fullname = ignition::common::findFile(uri.Str());
  }
  else
  {
    fullname = ignition::common::findFile(_meshMsg.filename());
  }

  auto ignMesh = ignition::common::MeshManager::Instance()->Load(fullname);

  // Some Meshes are splited in some submeshes, this loop check if the name
  // of the path is the same as the name of the submesh. In this case
  // we create a USD mesh per submesh.
  bool isUSDPathInSubMeshName = false;
  for (unsigned int i = 0; i < ignMesh->SubMeshCount(); ++i)
  {
    auto subMesh = ignMesh->SubMeshByIndex(i).lock();

    if (ignMesh->SubMeshCount() != 1)
    {
      std::string pathLowerCase = ignition::common::lowercase(_path);
      std::string subMeshLowerCase =
          ignition::common::lowercase(subMesh->Name());

      if (pathLowerCase.find(subMeshLowerCase) != std::string::npos)
      {
        isUSDPathInSubMeshName = true;
        break;
      }
    }
  }

  for (unsigned int i = 0; i < ignMesh->SubMeshCount(); ++i)
  {
    pxr::VtArray<pxr::GfVec3f> meshPoints;
    pxr::VtArray<pxr::GfVec2f> uvs;
    pxr::VtArray<pxr::GfVec3f> normals;
    pxr::VtArray<int> faceVertexIndices;
    pxr::VtArray<int> faceVertexCounts;

    auto subMesh = ignMesh->SubMeshByIndex(i).lock();
    if (!subMesh)
    {
      ignerr << "Unable to get a shared pointer to submesh at index [" << i
             << "] of parent mesh [" << ignMesh->Name() << "]" << std::endl;
      return pxr::UsdGeomMesh();
    }
    if (isUSDPathInSubMeshName)
    {
      if (ignMesh->SubMeshCount() != 1)
      {
        std::string pathLowerCase = ignition::common::lowercase(_path);
        std::string subMeshLowerCase =
            ignition::common::lowercase(subMesh->Name());

        if (pathLowerCase.find(subMeshLowerCase) == std::string::npos)
        {
          continue;
        }
      }
    }
    // copy the submesh's vertices to the usd mesh's "points" array
    for (unsigned int v = 0; v < subMesh->VertexCount(); ++v)
    {
      const auto &vertex = subMesh->Vertex(v);
      meshPoints.push_back(pxr::GfVec3f(vertex.X(), vertex.Y(), vertex.Z()));
    }

    // copy the submesh's indices to the usd mesh's "faceVertexIndices" array
    for (unsigned int j = 0; j < subMesh->IndexCount(); ++j)
      faceVertexIndices.push_back(subMesh->Index(j));

    // copy the submesh's texture coordinates
    for (unsigned int j = 0; j < subMesh->TexCoordCount(); ++j)
    {
      const auto &uv = subMesh->TexCoord(j);
      uvs.push_back(pxr::GfVec2f(uv[0], 1 - uv[1]));
    }

    // copy the submesh's normals
    for (unsigned int j = 0; j < subMesh->NormalCount(); ++j)
    {
      const auto &normal = subMesh->Normal(j);
      normals.push_back(pxr::GfVec3f(normal[0], normal[1], normal[2]));
    }

    // set the usd mesh's "faceVertexCounts" array according to
    // the submesh primitive type
    // TODO(adlarkin) support all primitive types. The computations are more
    // involved for LINESTRIPS, TRIFANS, and TRISTRIPS. I will need to spend
    // some time deriving what the number of faces for these primitive types
    // are, given the number of indices. The "faceVertexCounts" array will
    // also not have the same value for every element in the array for these
    // more complex primitive types (see the TODO note in the for loop below)
    unsigned int verticesPerFace = 0;
    unsigned int numFaces = 0;
    switch (subMesh->SubMeshPrimitiveType())
    {
      case ignition::common::SubMesh::PrimitiveType::POINTS:
        verticesPerFace = 1;
        numFaces = subMesh->IndexCount();
        break;
      case ignition::common::SubMesh::PrimitiveType::LINES:
        verticesPerFace = 2;
        numFaces = subMesh->IndexCount() / 2;
        break;
      case ignition::common::SubMesh::PrimitiveType::TRIANGLES:
        verticesPerFace = 3;
        numFaces = subMesh->IndexCount() / 3;
        break;
      case ignition::common::SubMesh::PrimitiveType::LINESTRIPS:
      case ignition::common::SubMesh::PrimitiveType::TRIFANS:
      case ignition::common::SubMesh::PrimitiveType::TRISTRIPS:
      default:
        ignerr << "Submesh " << subMesh->Name()
               << " has a primitive type that is not supported." << std::endl;
        return pxr::UsdGeomMesh();
    }
    // TODO(adlarkin) update this loop to allow for varying element
    // values in the array (see TODO note above). Right now, the
    // array only allows for all elements to have one value, which in
    // this case is "verticesPerFace"
    for (unsigned int n = 0; n < numFaces; ++n)
      faceVertexCounts.push_back(verticesPerFace);

    std::string primName = _path + "/" + subMesh->Name();
    primName = removeDash(primName);

    if (endsWith(primName, "/"))
    {
      primName.erase(primName.size() - 1);
    }

    auto usdMesh = pxr::UsdGeomMesh::Define(_stage, pxr::SdfPath(_path));
    usdMesh.CreatePointsAttr().Set(meshPoints);
    usdMesh.CreateFaceVertexIndicesAttr().Set(faceVertexIndices);
    usdMesh.CreateFaceVertexCountsAttr().Set(faceVertexCounts);

    auto coordinates = usdMesh.CreatePrimvar(
        pxr::TfToken("st"), pxr::SdfValueTypeNames->Float2Array,
        pxr::UsdGeomTokens->vertex);
    coordinates.Set(uvs);

    usdMesh.CreateNormalsAttr().Set(normals);
    usdMesh.SetNormalsInterpolation(pxr::TfToken("vertex"));

    usdMesh.CreateSubdivisionSchemeAttr(pxr::VtValue(pxr::TfToken("none")));

    const auto &meshMin = ignMesh->Min();
    const auto &meshMax = ignMesh->Max();
    pxr::VtArray<pxr::GfVec3f> extentBounds;
    extentBounds.push_back(pxr::GfVec3f(meshMin.X(), meshMin.Y(), meshMin.Z()));
    extentBounds.push_back(pxr::GfVec3f(meshMax.X(), meshMax.Y(), meshMax.Z()));
    usdMesh.CreateExtentAttr().Set(extentBounds);

    pxr::UsdGeomXformCommonAPI meshXformAPI(usdMesh);

    meshXformAPI.SetScale(pxr::GfVec3f(
        _meshMsg.scale().x(), _meshMsg.scale().y(), _meshMsg.scale().z()));
    return usdMesh;
  }
<<<<<<< HEAD
=======

>>>>>>> 26f1ce32
  return pxr::UsdGeomMesh();
}
}  // namespace ignition::omniverse<|MERGE_RESOLUTION|>--- conflicted
+++ resolved
@@ -48,9 +48,35 @@
   ignition::common::URI uri(_meshMsg.filename());
   std::string fullname;
 
+  std::string home;
+  if (!ignition::common::env("HOME", home, false))
+  {
+    std::cerr << "The HOME environment variable was not defined, "
+              << "so the resource [" << fullname << "] could not be found\n";
+    return pxr::UsdGeomMesh();
+  }
   if (uri.Scheme() == "https" || uri.Scheme() == "http")
   {
-    fullname = ignition::common::findFile(uri.Str());
+    auto systemPaths = ignition::common::systemPaths();
+
+    std::vector<std::string> tokens = ignition::common::split(uri.Path().Str(), "/");
+    std::string server = tokens[0];
+    std::string versionServer = tokens[1];
+    std::string owner = ignition::common::lowercase(tokens[2]);
+    std::string type = ignition::common::lowercase(tokens[3]);
+    std::string modelName = ignition::common::lowercase(tokens[4]);
+    std::string modelVersion = ignition::common::lowercase(tokens[5]);
+
+    fullname = ignition::common::joinPaths(
+      home, ".ignition", "fuel", server, owner, type, modelName, modelVersion);
+    systemPaths->AddFilePaths(fullname);
+
+    for (int i = 7; i < tokens.size(); i++)
+    {
+      fullname = ignition::common::joinPaths(
+        fullname, ignition::common::lowercase(tokens[i]));
+      systemPaths->AddFilePaths(fullname);
+    }
   }
   else
   {
@@ -204,16 +230,31 @@
     extentBounds.push_back(pxr::GfVec3f(meshMax.X(), meshMax.Y(), meshMax.Z()));
     usdMesh.CreateExtentAttr().Set(extentBounds);
 
+    // TODO (ahcorde): Material inside the submesh
+    int materialIndex = subMesh->MaterialIndex();
+    if (materialIndex != -1)
+    {
+      auto material = ignMesh->MaterialByIndex(materialIndex);
+      // sdf::Material materialSdf = sdf::usd::convert(material);
+      // auto materialUSD = ParseSdfMaterial(&materialSdf, _stage);
+
+      // if(materialSdf.Emissive() != ignition::math::Color(0, 0, 0, 1)
+      //     || materialSdf.Specular() != ignition::math::Color(0, 0, 0, 1)
+      //     || materialSdf.PbrMaterial())
+      // {
+      //   if (materialUSD)
+      //   {
+      //     pxr::UsdShadeMaterialBindingAPI(usdMesh).Bind(materialUSD);
+      //   }
+      // }
+    }
+
     pxr::UsdGeomXformCommonAPI meshXformAPI(usdMesh);
 
     meshXformAPI.SetScale(pxr::GfVec3f(
         _meshMsg.scale().x(), _meshMsg.scale().y(), _meshMsg.scale().z()));
     return usdMesh;
   }
-<<<<<<< HEAD
-=======
-
->>>>>>> 26f1ce32
   return pxr::UsdGeomMesh();
 }
 }  // namespace ignition::omniverse