--- conflicted
+++ resolved
@@ -53,11 +53,7 @@
 namespace omniverse
 {
 
-<<<<<<< HEAD
-enum class Simulator : int { Ignition, IssacSim };
-=======
 enum class Simulator : int { Ignition, IsaacSim };
->>>>>>> 6012a406
 
 class Scene
 {
