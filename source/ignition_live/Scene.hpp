/*
 * Copyright (C) 2021 Open Source Robotics Foundation
 *
 * Licensed under the Apache License, Version 2.0 (the "License"); * you may not
 * use this file except in compliance with the License. You may obtain a copy of
 * the License at
 *
 *
 * Unless required by applicable law or agreed to in writing, software
 * distributed under the License is distributed on an "AS IS" BASIS,
 * WITHOUT WARRANTIES OR CONDITIONS OF ANY KIND, either express or implied.
 * See the License for the specific language governing permissions and
 * limitations under the License.
 *
 */

#ifndef IGNITION_OMNIVERSE_SCENEIMPL_HPP
#define IGNITION_OMNIVERSE_SCENEIMPL_HPP

#include "Error.hpp"
#include "ThreadSafe.hpp"

#include <ignition/math/Pose3.hh>
#include <ignition/msgs/joint.pb.h>
#include <ignition/msgs/link.pb.h>
#include <ignition/msgs/model.pb.h>
#include <ignition/msgs/pose.pb.h>
#include <ignition/msgs/pose_v.pb.h>
#include <ignition/msgs/scene.pb.h>
#include <ignition/msgs/vector3d.pb.h>
#include <ignition/msgs/visual.pb.h>
#include <ignition/transport.hh>

#include <pxr/usd/usd/stage.h>
#include <pxr/usd/usdGeom/sphere.h>
#include <pxr/usd/usdGeom/capsule.h>
#include <pxr/usd/usdGeom/cube.h>
#include <pxr/usd/usdGeom/cylinder.h>
#include <pxr/usd/usdGeom/mesh.h>
#include <pxr/usd/usdShade/material.h>
#include <pxr/usd/usdGeom/xformCommonAPI.h>

#include <cstdint>
#include <memory>
#include <string>
#include <thread>
#include <unordered_map>

namespace ignition
{
namespace omniverse
{
class Scene
{
 public:
  Scene(const std::string &_worldName, const std::string &_stageUrl);

  /// \brief Initialize the scene and subscribes for updates. This blocks until
  /// the scene is initialized.
  /// \return true if success
  bool Init();

  /// \brief Equivalent to `scene.Stage().Lock()->Save()`.
  void Save();

  ThreadSafe<pxr::UsdStageRefPtr> &Stage();

<<<<<<< HEAD
 private:
  ThreadSafe<pxr::UsdStageRefPtr> stage;
  std::string worldName;
  ignition::transport::Node node;
  std::unordered_map<uint32_t, pxr::UsdPrim> entities;
=======
  virtual pxr::UsdGeomCapsule CreateCapsule(const std::string &_name) = 0;
  virtual pxr::UsdGeomSphere CreateSphere(const std::string &_name) = 0;
  virtual pxr::UsdGeomCube CreateCube(const std::string &_name) = 0;
  virtual pxr::UsdGeomSphere CreateEllipsoid(const std::string &_name) = 0;
  virtual pxr::UsdGeomCylinder CreateCylinder(const std::string &_name) = 0;
  virtual pxr::UsdGeomXform CreateXform(const std::string &_name) = 0;
  virtual pxr::UsdShadeMaterial CreateMaterial(const std::string &_name) = 0;
  virtual pxr::UsdShadeShader CreateShader(const std::string &_name) = 0;
  virtual pxr::UsdGeomMesh CreateMesh(const std::string &_name) = 0;
  virtual pxr::UsdPrim CreateFixedJoint(const std::string &_name) = 0;
  virtual pxr::UsdPrim CreateRevoluteJoint(const std::string &_name) = 0;
>>>>>>> 9344d2ef

  bool UpdateScene(const ignition::msgs::Scene &_scene);
  bool UpdateVisual(const ignition::msgs::Visual &_visual,
                    const std::string &_usdPath);
  bool UpdateLink(const ignition::msgs::Link &_link,
                  const std::string &_usdModelPath);
  bool UpdateJoint(const ignition::msgs::Joint &_joint);
  bool UpdateModel(const ignition::msgs::Model &_model);
  void SetPose(const pxr::UsdGeomXformCommonAPI &_prim,
               const ignition::msgs::Pose &_pose);
  void ResetPose(const pxr::UsdGeomXformCommonAPI &_prim);
  void SetScale(const pxr::UsdGeomXformCommonAPI &_xform,
                const ignition::msgs::Vector3d &_scale);
  void ResetScale(const pxr::UsdGeomXformCommonAPI &_prim);
  void CallbackPoses(const ignition::msgs::Pose_V &_msg);
  void CallbackJoint(const ignition::msgs::Model &_msg);
  void CallbackScene(const ignition::msgs::Scene &_scene);
  void CallbackSceneDeletion(const ignition::msgs::UInt32_V &_msg);
};
}  // namespace omniverse
}  // namespace ignition

#endif<|MERGE_RESOLUTION|>--- conflicted
+++ resolved
@@ -65,25 +65,11 @@
 
   ThreadSafe<pxr::UsdStageRefPtr> &Stage();
 
-<<<<<<< HEAD
  private:
   ThreadSafe<pxr::UsdStageRefPtr> stage;
   std::string worldName;
   ignition::transport::Node node;
   std::unordered_map<uint32_t, pxr::UsdPrim> entities;
-=======
-  virtual pxr::UsdGeomCapsule CreateCapsule(const std::string &_name) = 0;
-  virtual pxr::UsdGeomSphere CreateSphere(const std::string &_name) = 0;
-  virtual pxr::UsdGeomCube CreateCube(const std::string &_name) = 0;
-  virtual pxr::UsdGeomSphere CreateEllipsoid(const std::string &_name) = 0;
-  virtual pxr::UsdGeomCylinder CreateCylinder(const std::string &_name) = 0;
-  virtual pxr::UsdGeomXform CreateXform(const std::string &_name) = 0;
-  virtual pxr::UsdShadeMaterial CreateMaterial(const std::string &_name) = 0;
-  virtual pxr::UsdShadeShader CreateShader(const std::string &_name) = 0;
-  virtual pxr::UsdGeomMesh CreateMesh(const std::string &_name) = 0;
-  virtual pxr::UsdPrim CreateFixedJoint(const std::string &_name) = 0;
-  virtual pxr::UsdPrim CreateRevoluteJoint(const std::string &_name) = 0;
->>>>>>> 9344d2ef
 
   bool UpdateScene(const ignition::msgs::Scene &_scene);
   bool UpdateVisual(const ignition::msgs::Visual &_visual,
